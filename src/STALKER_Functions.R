# Header Info ------------------------------------------------------------------
#
# STALKER Functions
#
# A Collection of R functions to be used with:
#     GATTACA
#
# a FeAR R-script
#
# ------------------------------------------------------------------------------

..PRINTPLOT_COUNTER = 1

#' Save a graphical output to '<folderPrefix> Figures' sub-directory.
#' 
#' Automatically makes the output folder if not there.
#' 
#' @param plotfun A function that resolves to printing a plot to an open
#'   device. This takes a function and not a plot object as some plotting
#'   facilities (notably the default one) cannot print plot objects conveniently.
#' @param figureName name of the output file (without extension)
#' @param folderPrefixprefix for naming the saving subfolder
#'   (defaults to `scriptName` option)
#' @param PNG If true, print the plot to PNG format. Defaults to `save.PNG.plot`
#'   option or TRUE.
#' @param PDF If true, print the plot to PDF format. Defaults to `save.PDF.plot`
#'   option or TRUE.
#' @param plot.width Width of the plot. Defaults to `plot.width` option or 820.
#' @param plot.height Height of the plot. Defaults to `plot.height` option or 600.
#' @param enumerate_plots If true, plots will be enumerated (a progressive 
#'   number is inserted at the start of their filename). Defaults to the
#'   `enumerate.plots` option or FALSE.
#' 
#' @author FeAR, mrhedmad
printPlots = function(
  plotfun,
  figureName,
  folderPrefix = getOption("scriptName", ""),
  PNG = getOption("save.PNG.plot", TRUE), PDF = getOption("save.PDF.plot", TRUE),
  plot.width = getOption("plot.width", 16), plot.height = getOption("plot.height", 9),
  png_ppi = getOption("png_ppi"),
  enumerate = getOption("enumerate.plots", FALSE)
  ) {
  if (enumerate) {
    figureName <- paste0(..PRINTPLOT_COUNTER, "_", figureName)
    # The <<- is important
    ..PRINTPLOT_COUNTER <<- ..PRINTPLOT_COUNTER + 1
  }

  figSubFolder = paste(folderPrefix, "Figures", sep = " ")
  
  fullName = file.path(figSubFolder, figureName)
  
  if (!file.exists(figSubFolder) && (PNG || PDF)) {
    dir.create(figSubFolder)
    log_info("New folder '", figSubFolder, "' has been created in the current WD", sep = "")
  }
  if (PNG) { # invisible(capture.output()) to suppress automatic output to console
    log_info(paste0("Saving ", figureName, ".png ..."))
    png(
      file = paste(fullName, ".png", sep = ""),
      width = plot.width*png_ppi, height = plot.height*png_ppi
    )
    plotfun()
    dev.off()
  }
  if (PDF) {
    log_info(paste0("Saving ", figureName, ".pdf ..."))
    pdf(
      file = paste(fullName, ".pdf", sep = ""),
      width = plot.width, height = plot.height
    )
    plotfun()
    dev.off()
  }
}


#' Append annotation to DEG-statistic top-table and sort
#' 
#' @param gene.stat The table of genes, usually a DEG summary-statistic top-table
#'   or an expression matrix.
#' @param ann the matrix containing the annotation data
#' @param do.the.job If false, don't do anything. Defaults to `append.annot`
#'   option or TRUE if the option in NULL.
#' @param sort.by the name or index of the column used to sort the final data set
#' 
#' @author FeAR
appendAnnotation = function(
  gene.stat, ann,
  do.the.job = getOption("append.annot"),
  sort.by = 1
  )
{
  #' 
  # Check argument values
  if (is.null(do.the.job)) {
    do.the.job = TRUE
    cat("\nWARNING: \'append.annot\' option defaulted to TRUE\n\n")
  }
  
  if (do.the.job) {
    # 'merge' function to merge two matrix-like objects horizontally and cast to data frame (right outer join)
    # NOTICE: both gene.stat and ann are supposed to have the Probe_IDs as rownames
    joined = merge(ann, gene.stat, by.x = "row.names", by.y = "row.names", all.y = TRUE)
    rownames(joined) = joined[,1]
    gene.stat = joined[,-1]
    
    # Re-sort the data frame by the content of 'sort.by' column ('sort.by' can be either a number or a column name)
    gene.stat = gene.stat[order(gene.stat[,sort.by]),]
  }
  
  return(gene.stat)
}


#' Return basics descriptive statistics of a single gene, by group label
#' 
#' @param gene Numeric vector or single-row data frame from gene expression matrix
#' @param gr Group names
#' @param des Experimental design (full design mode vector)
#' @param prec Decimal precision. Defaults to 4.
descStat1G = function(gene, gr, des, prec = 4)
{
  # Define a new empty data frame
  stat.frame = data.frame(
    GROUP = character(),
    n = integer(),
    MEAN = double(),
    VAR = double(),
    SD = double(),
    SEM = double(),
    stringsAsFactors = FALSE
  )
  
  for (i in 1:length(gr)) {
    
    n.gene = as.numeric(gene[des == i]) # Downcast to numeric vector
    
    stat.frame[i,1] = gr[i]
    stat.frame[i,2] = sum(des == i)
    stat.frame[i,3] = round(mean(n.gene), digits = prec)
    stat.frame[i,4] = round(var(n.gene), digits = prec)
    stat.frame[i,5] = round(sd(n.gene), digits = prec)
    stat.frame[i,6] = round(sd(n.gene)/sqrt(sum(des == i)), digits = prec) # SEM
  }
  
  return(stat.frame)
}


#' Plot single gene comparison chart
#' 
#' @param exp.mat Expression matrix (as data frame)
#' @param gr Group names
#' @param des Experimental design (full design mode vector)
#' @param gois Genes of interest by probe (char vector)
#' @param chart.type "BP" (Box Plot), "BC" (Bar Chart), or "MS" (Mean & SEM)
#'   Defaults to "BP".
#' @param ann Optional annotation data frame.
#' 
#' @author FeAR
singleGeneView = function(exp.mat, gr, des, gois, chart.type = "BP", ann = NULL)
{
  geo = switch(
    chart.type,
    "BP" = "point",
    "BC" = "bar",
    "MS" = "crossbar"
  )
  
  for (i in 1:length(gois)) {
    
    var.expr = as.numeric(exp.mat[gois[i],]) # Downcast to vector
    var.groups = gr[des]
    sgex = data.frame(var.expr, var.groups) # Single Gene Expression Data Frame
    sgs = descStat1G(exp.mat[gois[i],], gr, des, 6) # Single Gene Summary Data Frame
    
    if (is.null(ann)) {
      gene.symb = ""
    } else {
      gene.symb = paste(ann[gois[i], grepl("Symbol", colnames(ann))], " - ", sep = "")
    }
    
    if (chart.type == "BP") {
      
      print( # NOTICE: When in a for loop, you have to explicitly print your resulting ggplot object
        ggplot(data = sgex, aes(var.groups, var.expr)) +
          theme_bw(base_size = 15, base_rect_size = 1.5) +
          xlab("Group") + # In the following functions, when data=NULL (default), the data is inherited from ggplot()
          ylab("log2 Expression") +
          ggtitle(label = "Box Plot with Jitter", subtitle = paste(gene.symb, "Probe ID: ", gois[i], sep = "")) +
          geom_boxplot(width = 0.5, size = 0.5, notch = TRUE, outlier.shape = NA) +
          stat_summary(fun = "mean", geom = geo, color = "red3", size = 2) +
          geom_jitter(position = position_jitter(width = 0.1, height = 0, seed = 123), size = 1.5))
      
    } else if (chart.type == "BC" | chart.type == "MS") {
      
      print(
        ggplot(data = sgex, aes(var.groups, var.expr)) +
          theme_bw(base_size = 15, base_rect_size = 1.5) +
          xlab("Group") +
          ylab("log2 Expression") +
          ggtitle(label = "Mean & SEM Plot with Jitter", subtitle = paste(gene.symb, "Probe ID: ", gois[i], sep = "")) +
          stat_summary(fun = "mean", geom = geo, color = "black", size = 0.5, width = 0.2) +
          # Recommended alternative for bar charts in ggplot2:
          #geom_bar(data = sgs, aes(GROUP, MEAN), stat = "identity", color = "black", size = 0.5, width = 0.2) +
          geom_errorbar(data = sgs, aes(GROUP, MEAN, ymin = MEAN - SEM, ymax = MEAN + SEM), size = 1, width = 0.1) + 
          geom_jitter(position = position_jitter(width = 0.1, height = 0, seed = 123), size = 1.5))
      
    } else {
      
      cat("\n")
      stop("Invalid chart.type!\n\n")
    }
    
    printPlots(paste("SingleGene Plot - ", chart.type, " - ", gois[i], sep = ""))
  }
}


# https://stackoverflow.com/questions/14469522/stop-an-r-program-without-error
#' Stop a program anywhere, but with no errors.
stop_quietly <- function() {
  opt <- options(show.error.messages = FALSE)
  on.exit(options(opt))
  stop()
}


#' Make a pistop function.
#' 
#' A pitstop function prints out a prompt that the user can reply to
#' to either continue or silently stop the program.
#' 
#' @param check A boolean that governs if all generated pitstops run (`TRUE`)
#'   or not (`FALSE`). This is useful to globally skip all pitstops.
#' 
#' @returns A `pitstop` function that takes a message as prompt.
#' 
#' @author MrHedmad
pitstop.maker <- function(check) {
  pitstop <- function(message) {
    if (check) {
      cat(paste0(message, " Continue? [yes/NO]: "))
      readLines("stdin", n=1) |> tolower() -> response
      if (response %in% c("yes", "ye", "y")) {
        return()
      } else {
        stop_quietly()
      }
    }
  }
  return(pitstop)
}


#' Print out the topleft part of the input data. Useful to inspect the data
#' 
#' @param data The data to be printed. Has to be subsetted with [] and processed
#'   by `head()`. This works for dataframes and matrices.
#'   
#' @author MrHedmad
topleft.head <- function(data) {
  y <- ncol(data)

  return(head(data[, c(1:min(5, max(2, y)))]))
}


#' Make a printif. A printif prints only if a global check passes.
#' 
#' @param check A boolean that governs if all generated printifs run (`TRUE`)
#'   or not (`FALSE`). This is useful to globally skip all prints.
#' @param applied.fun A function applied to the input of all printifs.
#'   Useful if all inputs need to be preprocessed in the same way.
#'   
#' @author MrHedmad
printif.maker <- function(check, applied.fun = function(x) {x}) {
  printif <- function(incoming) {
    if (check) {
      # TODO :: this cannot be suppressed by `suppressMessages`
      print(applied.fun(incoming))
    }
  }
}


#' Capture the output of `print(data)` to a string.
#' 
#' Only supports data that can be printed.
#' 
#' @param data Object to be printed.
#' 
#' @returns A single string.
#' 
#' @author MrHedmad
get.print.str <- function(data) {
  return(paste0(capture.output(print(data)), collapse = "\n"))
}


#' Finds all the chars in `str1` that are also in `str2`,
#' returning a vector of unique chars.
#' 
#' @param str1 The first string
#' @param str2 The second string
#' 
#' @author MrHedmad
str_intersection <- function(str1, str2) {
  intersection <- c()
  str1 <- strsplit(str1, "")[[1]]
  str2 <- strsplit(str2, "")[[1]]

  for (char in str1) {
    if (char %in% str2 && ! char %in% intersection) {
      intersection <- c(intersection, char)
    }
  }

  return(intersection)
}

#' Find all numbers in a string and return them in a vector.
#' 
#' @author MrHedmad
find_nums <- function(chars) {
  library(stringr)
  pattern <- "([0-9])+"
  if (length(grep(pattern, chars)) == 0) {
    # There are no numbers here...
    return(NULL) 
  }
  
  captures <- str_extract_all(chars, pattern, simplify = TRUE)
  numbers <- sapply(captures, as.numeric)
  
  return(numbers)
}


#' Removes all characters in `to.remove` from `original` returning a string.
#'
#' @author MrHedmad
subtract.str <- function(to.remove, original) {
  result <- gsub(paste0("[", to.remove, "]"), "", original)
  return(result)
}

#' Expand labels with the intercalated strategy.
#' 
#' @param core A string of comma separated labels to expand
#' @param times The number of times to expand
#' @param initial.num The initial number to use to expand wildcards.
#' 
#' @returns The expanded labels as a single string
#' 
#' @author MrHedmad
expand_intercalated <- function(core, times, initial.num) {
  result <- ""
  rep.number <- initial.num
  for (i in rep(0, times)) {
    uniquestr <- gsub("\\*", rep.number, core)
    result <- paste(result, uniquestr, sep = ",")
    rep.number <- rep.number + 1
  }
  # The result starts with an extra , as there is a paste("", ..., sep = ",")
  # This gets rid of it.
  result <- paste0(strsplit(result, "")[[1]][-1], collapse = "")
  
  return(result)
}


#' Expand labels with the ordered strategy.
#' 
#' @param core A string of comma separated labels to expand
#' @param times The number of times to expand
#' @param initial.num The initial number to use to expand wildcards.
#' 
#' @returns The expanded labels as a single string
#' 
#' @author MrHedmad
expand_ordered <- function(core, times, initial.num) {
  result <- ""
  rep.number <- initial.num
  for (entry in strsplit(core, ",")[[1]]) {

    for (i in rep(0, times)){
      uniquestr <- gsub("\\*", rep.number, entry)
      result <- paste(result, uniquestr, sep = ",")
      rep.number <- rep.number + 1
    }

    rep.number <- initial.num
  }
  
  # The result starts with an extra , as there is a paste("", ..., sep = ",")
  # This gets rid of it.
  result <- paste0(strsplit(result, "")[[1]][-1], collapse = "")
  
  return(result)
}


#' Get the capture groups from a regexec and regmatches call.
#' 
#' @param patters A RegEx pattern to use.
#' @param string The string to test against
#' 
#' @returns A vector with the first match found in first position and the
#' capture groups in the rest of the vector.
#' 
#' @author MrHedmad
get_captures <- function(pattern, string) {
  matches <- regexec(pattern, string, perl = TRUE)
  captures <- regmatches(string, matches)
  
  return(captures[[1]])
}


#' Parser for experimental designs
#' Each sample is marked with a letter (or series of letters) representing
#' conditions. They can also be marked with arbitrary numbers representing
#' sample pairs for paired designs. The letter and optional numbers are known as
#' labels, and are separated by commas (all spaces are ignored).
#'
#' The parser respects already expanded labels
#'   > design_parser("a, b, c") # Unpaired
#'     [1] "a, b, c"
#'   > design_parser("a1, b2, c3") # Paired
#'     [1] "a1, b2, c3"
#' To avoid high repetition, the parser supports two types of pattern expansion:
#' Round brackets represent intercalated expansions, where labels inside the
#' brackets are repeated in the order inside the brackets for the number
#' of times specified:
#'   > design_parser("(a, b):3") # Unpaired 'intercalated'
#'     [1] "a, b, a, b, a, b"
#' Square brackets represent ordered expansions, where each label in the brackets
#' is repeated on its own the number of times specified:
#'   > design_parser("[a, b]:3") # Unpaired 'ordered'
#'     [1] "a, a, a, b, b, b"
#'   > design_parser("[a, b, c]:3") # Unpaired 'ordered'
#'     [1] "a, a, a, b, b, b, c, c, c"
#' The * wildcard inside the brackets will be replaced with unique numbers, so
#' that expansion is actually useful for paired designs:
#'   > design_parser("(a*, b*):3") # Paired 'intercalated'
#'     [1] "a1, b1, a2, b2, a3, b3"
#'   > design_parser("[a*, b*]:3") # Paired 'ordered'
#'     [1] "a1, a2, a3, b1, b2, b3"
#'   > design_parser("[a*, b*, c*]:2") # Paired 'ordered'
#'     [1] "a1, a2, b1, b2, c1, c2"
#' The wildcard is assured to not collide with any already used numbers in the
#' pattern, starting one number after the largest number found:
#'   > design_parser("a3, b7, (a*, b*):3") # Paired 'intercalated'
#'     [1] "a3, b7, a8, b8, a9, b9, a10, b10"
#'   > design_parser("a3, b7, [a*, b*]:3") # Paired 'ordered'
#'     [1] "a3, b7, a8, a9, a10, b8, b9, b10"
#'  The various patterns can be mixed and matched:
#'   > design_parser("(a*, b*):3, a3, b6, [a*]:2")
#'     [1] "a7, b7, a8, b8, a9, b9, a3, b6, a10, a11"
#'  Note: Both types of expansion work identically if only one label is specified
#'  in the brackets.
#'
#'  @param rawstr The raw design string to be parsed.
#'  
#'  @author MrHedmad
design_parser <- function(rawstr) {
  rawstr <- gsub(" ", "", rawstr)
  
  # The `:x` modifiers pollute finding the max patient number. This removes
  # them.
  str_no_times = gsub(":[0-9]+", "", rawstr)
  used.numbers <- find_nums(str_no_times)
  initial.num <- if (is.null(used.numbers)) {1} else {max(used.numbers) + 1}
  
  # Split the initial string by commas *not* in parenthesis.
  splitted <- strsplit(rawstr, ",(?![^(^\\[]*[\\)\\]])", perl = TRUE)[[1]]
  

  # I put a lot of comments here as there are many nested ifs and its hard
  # to know what is doing what.
  intercalated.pattern <- "\\((.*?)\\):([0-9]+)"
  ordered.pattern <- "\\[(.*?)\\]:([0-9]+)"
  
  result <- ""
  
  for (unexpanded in splitted) {
    # There is some code duplication here that I leave for clarity as
    # this bit is complex enough already...
    if (length(grep(intercalated.pattern, unexpanded)) == 1) {
      captures <- get_captures(intercalated.pattern, unexpanded)
      expanded <- expand_intercalated(
        core = captures[2],
        times = as.integer(captures[3]),
        initial.num = initial.num
        )
      # As we've used as.integer(captures[3]) many nums, we need to increase
      # this number that much for the other expansions.
      initial.num <- initial.num + as.integer(captures[3])
      
      result <- paste0(result, expanded, sep = ",")
      next
    }
    if (length(grep(ordered.pattern, unexpanded)) == 1) {
      captures <- get_captures(ordered.pattern, unexpanded)
      expanded <- expand_ordered(
        core = captures[2],
        times = as.integer(captures[3]),
        initial.num = initial.num
      )
      # As we've used as.integer(captures[3]) many nums, we need to increase
      # this number that much for the other expansions.
      initial.num <- initial.num + as.integer(captures[3])
      
      result <- paste0(result, expanded, sep = ",")
      next
    }
    
    # If we get here then the unexpanded pattern needs no expanding
    result <- paste0(result, unexpanded, sep = ",")
  }

  # The result starts with an extra , as there is a paste("", ..., sep = ",")
  # This gets rid of it.
  result <- gsub('.{1}$', '', result)
  result <- gsub(",", ", ", result) # Some extra space to be easy on the eyes
  
  # The new design just needs to be splitted again...
  result <- strsplit(result, ", ")[[1]]
  return(result)
}


#' Split a parsed design into the groups and the pairings vectors.
#' 
#' Essentially, the character (a-z) portion of each entry will be included in the 
#' groups vector, while the numerical portion the same for the pairings vector.
#' 
#' @param experimental_design An experimental design vector (such as one parsed
#'   by `design_parser`).
#' @returns A list with the groups vector of str in slot $groups and the pairings
#'   vector of ints in the $pairings vector.
#'   
#' @author MrHedmad
split_design <- function(experimental_design) {
  library(purrr)

  get_group <- function(x) {
    # Get rid of any numbers
    x <- gsub("[0-9]+", "", x, perl = TRUE)
    return(x)
  }

  get_pairings <- function(x) {
    # Get rid of any letters
    x <- gsub("[a-zA-Z]+", "", x, perl = TRUE)
    if (x == "") {
      return(NA)
    }
    return(as.integer(x))
  }
  # This complains about some comparison, but it seems to be a false positive.
  result <- suppressWarnings(
      list(
      groups = unlist(map(experimental_design, get_group)),
      pairings = unlist(map(experimental_design, get_pairings))
    )
  )
  return(result)
}


<<<<<<< HEAD
#' This function saves expression data in the correct format, handling 
#' moving columns around and things.
#' 
#' @param expression_data The expression data to save. A data.frame with 
#'   probe ids as rownames.
#' @param target Path to where the file will be saved.
#' @param verbose Should the function write to the log file?
write_expression_data <- function (
  expression_data, target = "expression_data.csv",
  verbose = TRUE
) {
  expression_data$probe_id <- rownames(expression_data)
  rownames(expression_data) <- NULL
  
  expression_data %>% dplyr::select("probe_id", everything()) -> expression_data
  
  if (verbose) {
    log_info(paste(
      "Saving a", ncol(expression_data) - 1, "cols by",
      nrow(expression_data), "rows expression dataset to '",
      target, "'"
    ))
  }
  
  write.csv(expression_data, target, row.names = FALSE, quote = FALSE)
}

#' Read and extract row names from a .csv containing expression data.
#' 
#' @param target Path to the file to read.
#' 
#' @returns A data.frame with  the loaded data, with probe ids as row names.
read_expression_data <- function (target, verbose = TRUE) {
  expression_data <- read.csv(target)
  rownames(expression_data) <- expression_data$probe_id
  expression_data$probe_id <- NULL
  
  if (verbose) {
    log_info(paste(
      "Loaded a", ncol(expression_data), "cols by",
      nrow(expression_data), "rows expression dataset from '",
      target, "'"
    ))
  }
  
  return(expression_data)
}

#' Gracefully load a series of packages, as to not spam the console.
graceful_load <- function(packages) {
  log_info("Loading required packages...")
  log_debug("Loading packages:", paste(packages, collapse = ", "))

  progress <- txtProgressBar(min = 0, max = length(packages), initial = 0)
  for (i in seq_along(packages)) {
    package <- packages[i]
    log_debug("Loading package: ", package)

    suppressMessages(library(package, character.only = TRUE))
    setTxtProgressBar(progress, i)
  }
  close(progress)
  log_debug("Finished loading packages")
}

#' Run quantile-quantile normalization on an expression dataset.
#' 
#' The qq normalization is really powerful, but may distort results.
#' 
#' @param expression_set The set to normalize.
qq_normalize <- function(expression_set) {
  log_info("Running quantile-quantile normalization...")
  expression_set |> as.matrix() |> normalize.quantiles() |> as.data.frame() ->
    normalized_data
  
  rownames(normalized_data) <- rownames(expression_set)
  colnames(normalized_data) <- colnames(expression_set)

  return(normalized_data)
}
=======
#' Makes the elements of a character vector unique by appending sequence numbers
#' to duplicates. Just like make.unique {base}, but starting from 1.
#' 
#' @param exp_design The input character vector
#' @param sep The name-number separator to be used
#' 
#' @returns A list with the groups vector of str in slot $groups and the pairings
#'   vector of ints in the $pairings vector.
#'   
#' @author FeAR
make.unique_from1 <- function(exp_design, sep = ".") {
  result <- vector(mode = "character", length = length(exp_design))
  unique_labels <- unique(exp_design)
  
  for (grp in unique_labels) {
    index = which(exp_design == grp)
    new.names = paste0(grp, sep, c(1:length(index)))
    result[index] = new.names
  }
  return(result)
}
  
  
  
>>>>>>> b0fd9bf5
<|MERGE_RESOLUTION|>--- conflicted
+++ resolved
@@ -571,8 +571,6 @@
   return(result)
 }
 
-
-<<<<<<< HEAD
 #' This function saves expression data in the correct format, handling 
 #' moving columns around and things.
 #' 
@@ -653,7 +651,7 @@
 
   return(normalized_data)
 }
-=======
+
 #' Makes the elements of a character vector unique by appending sequence numbers
 #' to duplicates. Just like make.unique {base}, but starting from 1.
 #' 
@@ -677,5 +675,4 @@
 }
   
   
-  
->>>>>>> b0fd9bf5
+  